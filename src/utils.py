import os
import torch
import warnings
import math
import nibabel as nib
import torch.nn.functional as F
import numpy as np
import pandas as pd

# Suppress warnings
warnings.filterwarnings("ignore")

# Import deep learning and image processing utilities
from spline_resize import resize
from deepbet.utils import reoriented_nifti
from deepmriprep.utils import DEVICE, nifti_to_tensor
from deepmriprep.atlas import shape_from_to, AtlasRegistration
from torchreg.utils import INTERP_KWARGS, smooth_kernel
from scipy.ndimage import (
    binary_opening,
    binary_dilation,
    grey_opening,
    binary_closing,
    binary_erosion,
    generate_binary_structure,
    median_filter,
    label,
)
from nxbc.filter import *
from SplineSmooth3D.SplineSmooth3D import SplineSmooth3D, SplineSmooth3DUnregularized
from pathlib import Path
from skimage import filters

ROOT_PATH = Path(__file__).resolve().parent.parent
DATA_PATH = ROOT_PATH / "data"
name_file = ROOT_PATH / "Names.tsv"

codes = [
    "Hemi_volume",
    "mT1_volume",
    "GM_volume",
    "WM_volume",
    "CSF_volume",
    "WMH_volume",
    "Label_volume",
    "Affine_space",
    "Warp_space",
    "Warp_modulated_space",
    "Def_volume",
    "invDef_volume",
    "Atlas_ROI",
    "Report_file",
]


def load_namefile(filename):
    """Parse a two-column TSV name file into a dictionary."""

    name_dict = {}
    with open(filename) as f:
        for line in f:
            if not line.strip() or line.startswith("#"):
                continue
            parts = line.strip().split(None, 2)  # split on whitespace, max 3 fields
            while len(parts) < 3:
                parts.append("")
            code, col2, col3 = parts
            name_dict[code] = (col2, col3)
    return name_dict


def substitute_pattern(pattern, bname, side, desc, space, nii_ext):
    """Replace placeholders in *pattern* using the provided values."""

    if not pattern:
        return ""
    result = pattern
    replacements = {
        "bname": bname,
        "side": side,
        "desc": desc,
        "space": space,
        "nii_ext": nii_ext,
    }
    for key, val in replacements.items():
        result = result.replace("{" + key + "}", val if val is not None else "")
    return result


def get_filenames(use_bids_naming, bname, side, desc, space, nii_ext):
    """Return a mapping of output filenames based on the name table."""

    name_dict = load_namefile(name_file)

    # BIDS/naming logic
    if use_bids_naming:
        name_columns = 1  # 0=old, 1=new
        hemi = "L" if side == "left" else "R"
    else:
        name_columns = 0
        hemi = "lh" if side == "left" else "rh"

    code_vars = {}
    for code in codes:
        patterns = name_dict.get(code)
        if not patterns:
            continue
        if name_columns >= len(patterns):
            continue
        pattern = patterns[name_columns]
        if not pattern:
            continue
        value = substitute_pattern(pattern, bname, hemi, desc, space, nii_ext)
        code_vars[code] = value

    return code_vars


def progress_bar(elapsed, total, name):
    """
    Displays a progress bar.

    Args:
        elapsed (int): Elapsed progress count.
        total (int): Total count.
        name (str): Name of the process.

    Usage:
        progress_bar(1, 100, "Name")

    Returns:
        int: Elapsed progress count increased by 1.
    """
    # Calculate percentage completion
    it = elapsed * 100 // total

    # Create the progress bar
    prog = "█" * elapsed
    remaining = " " * (total - elapsed)

    # Format the name with padding
    name = name.ljust(50)

    # Print the progress bar with percentage and name
    print(f"{prog}{remaining} {elapsed}/{total} {name}\r", end="")

    if elapsed == total:
        spaces = " " * 100
        print(f"{spaces}\r", end="")

    elapsed += 1
    return elapsed


def remove_file(name):
    """
    Remove file if exists.

    Args:
        name (str): Name of file.

    Usage:
        remove_file("Filename")
    """
    if os.path.exists(name):
        os.remove(name)
    else:
        print(f"The file '{name}' does not exist.")


def get_ras(aff, dim):
    """
    Determines the RAS axes order and directions for an affine matrix.

    Parameters:
    aff (numpy.ndarray): The affine transformation matrix.
    dim (int): The number of dimensions (e.g., 3 for 3D space).

    Returns:
    aff_ras: Index of the dominant axis.
    directions: Directon of the dominant axis (+1 or -1).
    """
    aff_inv = np.linalg.inv(aff)
    aff_ras = np.argmax(np.abs(aff_inv[:dim, :dim]), axis=1)
    directions = np.sign(aff_inv[np.arange(dim), aff_ras])

    return aff_ras, directions


def find_largest_cluster(binary_volume, min_size=None, max_n_cluster=1):
    """
    Finds up to max_n_cluster largest connected clusters in a binary 3D volume, optionally above min_size.

    Parameters:
        binary_volume (numpy.ndarray): A 3D binary numpy array (0 and 1).
        min_size (int, optional): Minimum cluster size to include (in voxels). If None, no threshold.
        max_n_cluster (int, optional): Maximum number of clusters to include. If None, all clusters above min_size.

    Returns:
        cluster_mask (numpy.ndarray): Binary 3D numpy array containing selected clusters.
    """
    # Label connected components
    labeled_volume, num_features = label(binary_volume)
    if num_features == 0:
        raise ValueError("No clusters found in the binary volume.")

    # Get sizes of all components
    component_sizes = np.bincount(labeled_volume.ravel())
    component_sizes[0] = 0  # background

    # Filter by min_size if specified
    valid_labels = np.arange(len(component_sizes))
    if min_size is not None:
        keep = component_sizes >= min_size
        keep[0] = False  # never keep background
        valid_labels = valid_labels[keep]
    else:
        valid_labels = valid_labels[component_sizes > 0]

    # Sort clusters by size, descending
    sorted_labels = valid_labels[np.argsort(component_sizes[valid_labels])[::-1]]

    # Apply max_n_cluster if set
    if max_n_cluster is not None:
        sorted_labels = sorted_labels[:max_n_cluster]
    if sorted_labels.size == 0:
        raise ValueError("No clusters meet the min_size/max_n_cluster criteria.")

    # Build output mask
    cluster_mask = np.isin(labeled_volume, sorted_labels)
    return cluster_mask


<<<<<<< HEAD
=======
def cleanup(gm0, wm0, csf0, threshold_wm=0.4, cerebellum=None, csf_TPM=None):
    """
    Perform cleanup operations on CSF (Cerebrospinal Fluid), GM (Gray Matter),
    and WM (White Matter) maps to refine their segmentation by isolating clusters
    (e.g. removing vessels).

    Parameters:
        gm0 (nibabel.Nifti1Image): Nifti map representing the GM probability map.
        wm0 (nibabel.Nifti1Image): Nifti map representing the WM probability map.
        csf0 (nibabel.Nifti1Image): Nifti map representing the CSF probability map.
        threshold_wm (float): Initial threshold for isolating WM
        cerebellum (tuple): 3D array defining cerebellum
        csf_TPM (tuple): 3D array defining tissue probability map (TPM)
        of CSF

    Returns:
        tuple: Updated CSF, GM, and WM Nifti maps and label after cleanup.

    Steps:
        1. Identify the largest WM cluster to isolate the main WM structure.
        2. Dilate and close the CSF mask to refine its boundaries.
        3. Create a mask of largest WM cluster.
        4. Adjust the CSF and WM maps using the mask to correct the overlaps.
        5. Apply morphological opening to the GM-WM map to smooth boundaries.
        6. Retain only the largest cluster in the GM-WM map and correct the GM map.
    """

    gm = gm0.get_fdata().copy()
    wm = wm0.get_fdata().copy()
    csf = csf0.get_fdata().copy()

    # Identify the largest WM cluster to isolate the main WM structure
    wm_morph = find_largest_cluster(wm > threshold_wm)
    wm_morph = binary_dilation(wm_morph, generate_binary_structure(3, 3), iterations=1)

    # Create a mask that isolates WM clusters
    mask = ~wm_morph

    # Additionally restrict mask to areas outside cerebellum
    if cerebellum is not None:
        mask = mask & (cerebellum == 0)

    # Additionally restrict mask to CSF areas defined in tissue probability map
    if csf_TPM is not None:
        mask = mask & (csf_TPM >= 0.025 * 255)

    # Adjust CSF and WM maps using the mask
    # Add the WM contribution to the GM and set WM to zero in masked regions
    gm[mask] += wm[mask]
    wm[mask] = 0

    # Perform cleanup of the combined GM-WM map using morphological opening
    gm_wm = grey_opening(gm + wm, size=[3, 3, 3])

    # Retain only the largest GM-WM cluster
    gm_wm = find_largest_cluster(gm_wm > 0.5)

    # Additionally restrict mask to areas outside cerebellum
    if cerebellum is not None:
        gm_wm = gm_wm | (cerebellum > 0)

    # Add the GM contribution to the CSF and set GM to zero in masked regions
    csf[~gm_wm] += gm[~gm_wm]
    gm[~gm_wm] = 0

    # Compute label
    label = csf + 2 * gm + 3 * wm

    gm = nib.Nifti1Image(gm, gm0.affine, gm0.header)
    wm = nib.Nifti1Image(wm, wm0.affine, wm0.header)
    csf = nib.Nifti1Image(csf, csf0.affine, csf0.header)
    label = nib.Nifti1Image(label, gm0.affine, gm0.header)

    return label, gm, wm, csf


def piecewise_linear_scaling(input_img, label_img):
    """
    Piecewise linear scaling of an intensity image based on reference label regions.

    This function performs a piecewise linear transformation of the input image,
    using median intensity values from regions defined by a label image as breakpoints.
    Each segment between breakpoints is mapped linearly to a corresponding interval
    in the `target_values` array. The final result is normalized by dividing by 3.

    Parameters
    ----------
    input_img : np.ndarray
        Input image (e.g., intensity or probability map), 1D or ND.
    label_img : np.ndarray
        Label image of same shape as input_img, with integer class labels
        (0=background, 1=CSF, 2=GM, 3=WM).

    Returns
    -------
    Ym : np.ndarray
        Piecewise linearly scaled image, normalized to the range [0, 1] (if input covers full range).

    Notes
    -----
    - Median intensities of input_img are computed within regions defined by the labels:
        - label==0 and intensity < 0.9*median(CSF): Background (BG)
        - label==1: CSF
        - label==2: GM
        - label==3: WM
        - label==4: WM+ (extrapolated as median_WM + (median_WM - median_GM))
    - The breakpoints for piecewise scaling are set to these median values.
    - Each interval [median_i-1, median_i] is mapped linearly to [target_i-1, target_i].
    - For values above the last median (WM+), the mapping continues linearly.
    - Output is normalized by dividing by 3, so that the range maps to [0, 1.33].
    """

    # Define output target values for each class interval (BG, CSF, GM, WM, WM+)
    target_values = np.arange(0, 5)  # [0, 1, 2, 3, 4]
    Ym = input_img.copy().astype(float)
    N = len(target_values)

    # Compute medians for class-specific reference regions
    median_input = {}
    # CSF, GM, WM peaks
    for k in [1, 2, 3]:
        mask = np.abs(label_img - k) < 0.01
        median_input[k] = np.median(input_img[mask])
    # BG peak: label==0 and much lower than CSF
    mask = (label_img == 0) & (input_img < 0.9 * median_input[1])  # BG mask
    median_input[0] = np.median(input_img[mask])
    # Extrapolated "WM+" for values beyond WM (e.g., fat, vessels)
    median_input[4] = median_input[3] + (median_input[3] - median_input[2])

    # Piecewise linear mapping for each interval [median_input[i-1], median_input[i]]
    for i in range(1, N):
        mask = (input_img > median_input[i - 1]) & (input_img <= median_input[i])
        Ym[mask] = target_values[i - 1] + (input_img[mask] - median_input[i - 1]) / (
            median_input[i] - median_input[i - 1]
        ) * (target_values[i] - target_values[i - 1])
    # For outliers above the last median, extrapolate linearly using last segment's slope
    mask = input_img >= median_input[4]
    slope = (target_values[4] - target_values[3]) / (median_input[4] - median_input[3])
    Ym[mask] = target_values[4] + (input_img[mask] - median_input[4]) * slope

    # Normalize so WM (target 3) maps to 1.0
    Ym = Ym / 3
    return Ym


def correct_bias_field(brain, seg, steps=1000, spacing=1.0, get_discrepancy=False):
    """
    Applies bias field correction to an input brain image.

    Args:
        brain (nibabel.Nifti1Image): Input brain image.
        seg (nibabel.Nifti1Image): Segmentation mask.

    Returns:
        tuple: Bias field-corrected brain image and bias field.
    """

    # Defaults
    subdivide = True
    bcl = True
    Z = 0.01
    Nbins = 256
    maxlevel = 4
    fwhm = 0.2
    subsamp = 5
    stopthr = 5e-4

    # Process voxel sizes and mask for brain segmentation
    dataVoxSize = nib.as_closest_canonical(brain).header.get_zooms()[:3]
    brain0 = brain.get_fdata().copy()
    seg0 = seg.get_fdata().copy()

    # Generate mask based on segmentation or brain data
    mask = seg0 >= 2.75

    # Subsampling for efficiency
    if subsamp:
        offset = 0
        dataSub = brain0[offset::subsamp, offset::subsamp, offset::subsamp]
        wm_mask = mask[offset::subsamp, offset::subsamp, offset::subsamp]
        dataSubVoxSize = dataVoxSize * subsamp
    else:
        dataSub = brain0
        wm_mask = mask

    dataSubVoxSize = 1 / (np.array(dataSub.shape) - 1)
    dataVoxSize = dataSubVoxSize / subsamp

    # Prepare data and parameters for bias correction
    datalog = dataSub.astype(np.float32)
    datalog[wm_mask] = np.log(datalog[wm_mask])
    datalog[np.logical_not(wm_mask)] = 0
    datalogmasked = datalog[wm_mask]
    fit_data = np.zeros_like(datalog)
    datalogmaskedcur = np.copy(datalogmasked)

    # Descending FWHM scheme
    levels = [lvl for lvl in range(maxlevel) for _ in range(steps)]

    # At some point will have to generalise into fwhm and subdivision
    # level scheme, at the moment it's either or:
    levelfwhm = (
        fwhm / (np.arange(maxlevel) + 1) if not subdivide else fwhm * np.ones(maxlevel)
    )

    splsm3d = SplineSmooth3DUnregularized(
        datalog, dataSubVoxSize, spacing, domainMethod="minc", mask=wm_mask
    )

    # Prediction interpolator
    predictor = SplineSmooth3D(
        brain0, dataVoxSize, spacing, knts=splsm3d.kntsArr, dofit=False
    )
    datalogcur = np.copy(datalog)
    nextlevel = 0

    controlField = None
    chosenkernelfn = kernelfntri

    for N in range(len(levels)):
        if levels[N] < nextlevel:
            continue

        hist, histvaledge, histval, histbinwidth = distrib_kde(
            datalogmaskedcur, Nbins, kernfn=chosenkernelfn, binCentreLimits=bcl
        )
        thisFWHM = levelfwhm[levels[N]]  # * math.sqrt(8*math.log(2))
        thisSD = thisFWHM / math.sqrt(8 * math.log(2))
        mfilt, mfiltx, mfiltmid, mfiltbins = symGaussFilt(thisSD, histbinwidth)

        histfilt = wiener_filter_withpad(hist, mfilt, mfiltmid, Z)
        histfiltclip = np.clip(histfilt, 0, None)

        uest, u1, conv1, conv2 = Eu_v(histfiltclip, histval, mfilt, hist)
        datalogmaskedupd = map_Eu_v(histval, uest, datalogmaskedcur)
        logbc = datalogmaskedcur - datalogmaskedupd
        meanadj = True
        if meanadj:
            logbc = logbc - np.mean(logbc)
        usegausspde = True

        # Need masking!
        fit_data[wm_mask] = logbc
        splsm3d.fit(fit_data, reportingLevel=0)
        log_bias_field = splsm3d.predict()
        log_bias_masked = log_bias_field[wm_mask]

        correction = log_bias_masked

        bcratio = np.exp(correction)
        ratiomean = bcratio.mean()
        ratiosd = bcratio.std()
        conv = ratiosd / ratiomean

        datalogmaskedcur = datalogmaskedcur - log_bias_masked
        if controlField is None:
            controlField = splsm3d.P.copy()
        else:
            controlField += splsm3d.P

        datalogcur[wm_mask] = datalogmaskedcur
        if conv < stopthr:
            nextlevel = levels[N] + 1

        if (
            subdivide
            and (N + 1) < len(levels)
            and (nextlevel > levels[N] or levels[N + 1] != levels[N])
        ):
            # Applies to both cumulative and normal iterative
            # mode, in normal iterative mode we're just upgrading
            # to a finer mesh for the following updates.
            # In cumulative mode we first get the current cumulative
            # estimate before refining.
            splsm3d.P = controlField
            splsm3d = splsm3d.promote()
            predictor = predictor.promote()
            controlField = splsm3d.P

    splsm3d.P = controlField

    predictor.P = splsm3d.P

    # Apply computed bias field correction
    bias0 = np.exp(predictor.predict())

    # apply nu-correction
    tissue_idx = bias0 != 0
    brain0[tissue_idx] /= bias0[tissue_idx]

    brain0 = piecewise_linear_scaling(brain0, seg0)

    brain_normalized = nib.Nifti1Image(brain0, brain.affine, brain.header)

    return brain_normalized


def fit_intensity_field(
    brain, seg, limit=None, steps=1000, spacing=1.0, stopthr=5e-4, use_prctile=3
):
    """
    Estimate a smooth, bias-like intensity field in a specified tissue mask using log-domain smoothing
    and optional robust percentile-based outlier exclusion.

    Parameters
    ----------
    brain : nibabel.Nifti1Image
        Input brain image.
    seg : nibabel.Nifti1Image
        Segmentation mask. Voxels with values in the interval ``(limit[0], limit[1]]``
        are considered part of the mask (e.g., white matter by default).
    limit : list or tuple of float, optional
        Lower and upper thresholds for the segmentation mask (default: [2.75, 3]).
    steps : int, optional
        Number of iterations per mesh level (default: 1000).
    spacing : float, optional
        Knot spacing for the spline representation (default: 0.75).
    stopthr : float, optional
        Stopping threshold for convergence, defined as ratio of std/mean (default: 1e-4).
    use_prctile : int, optional
        How to restrict the mask based on data percentiles:
        0 = no restriction,
        1 = remove values below 5th percentile,
        2 = remove values above 95th percentile,
        3 = restrict to 5th-95th percentile (default: 3).

    Returns
    -------
    field : np.ndarray
        3D array of the smooth intensity field (same shape as input image).
        The field is on the same scale as the median intensity in the original mask.
    """

    if limit is None:
        limit = [2.75, 3]
    if not (isinstance(limit, (list, tuple)) and len(limit) == 2):
        raise ValueError("limit must be a 2-element list or tuple")

    # Parameters
    subdivide = True
    Z = 0.01
    Nbins = 256
    maxlevel = 4
    fwhm = 0.2
    subsamp = 5

    # Prepare data and mask
    dataVoxSize = nib.as_closest_canonical(brain).header.get_zooms()[:3]
    brain0 = brain.get_fdata().copy()
    seg0 = seg.get_fdata().copy()
    mask = (seg0 > limit[0]) & (seg0 <= limit[1])

    # Subsampling for efficiency
    if subsamp:
        offset = 0
        dataSub = brain0[offset::subsamp, offset::subsamp, offset::subsamp]
        maskSub = mask[offset::subsamp, offset::subsamp, offset::subsamp]
        dataSubVoxSize = dataVoxSize * subsamp
    else:
        dataSub = brain0
        maskSub = mask

    dataSubVoxSize = 1 / (np.array(dataSub.shape) - 1)
    dataVoxSize = dataSubVoxSize / subsamp

    # Percentile-based mask refinement (optional, robust outlier rejection)
    if use_prctile == 3:
        p5, p95 = np.percentile(dataSub[maskSub], [5, 95])
        maskSub = maskSub & (dataSub > p5) & (dataSub < p95)
    elif use_prctile == 2:
        p95 = np.percentile(dataSub[maskSub], 95)
        maskSub = maskSub & (dataSub < p95)
    elif use_prctile == 1:
        p5 = np.percentile(dataSub[maskSub], 5)
        maskSub = maskSub & (dataSub > p5)
    # If use_prctile==0, use maskSub as is.

    # save temporary maks images
    if False:
        masked_data_to_save = np.zeros_like(dataSub, dtype=np.float32)
        masked_data_to_save[maskSub] = dataSub[maskSub]
        limit_str = "_".join([f"{l:.2f}" for l in limit])
        tmp_filename = f"tmp_maskedsrc_limit_{limit_str}.nii"

        if subsamp:
            # Adjust the affine for subsampled data
            orig_affine = brain.affine.copy()
            new_affine = orig_affine.copy()
            for d in range(3):
                new_affine[:3, d] *= subsamp  # scale voxel sizes
            # The header shape and zooms will be auto-derived from the array/affine.
        else:
            new_affine = brain.affine

        nib.save(
            nib.Nifti1Image(masked_data_to_save, new_affine, brain.header),
            tmp_filename,
        )
        print(f"Saved masked source image for fitting: {tmp_filename}")

    datalog = dataSub.astype(np.float32)

    # Sanity check: Ensure no nonpositive values inside mask before log
    if np.any(datalog[maskSub] <= 0):
        raise ValueError(
            "Non-positive values found in the masked data. Adjust mask or preprocess the image."
        )

    datalog[maskSub] = np.log(datalog[maskSub])
    datalog[np.logical_not(maskSub)] = 0
    datalogmasked = datalog[maskSub]
    fit_data = np.zeros_like(datalog)
    datalogmaskedcur = np.copy(datalogmasked)

    # Level and smoothing schedule
    levels = [lvl for lvl in range(maxlevel) for _ in range(steps)]
    levelfwhm = (
        fwhm / (np.arange(maxlevel) + 1) if not subdivide else fwhm * np.ones(maxlevel)
    )

    # Initialize spline field
    splsm3d = SplineSmooth3DUnregularized(
        datalog, dataSubVoxSize, spacing, domainMethod="minc", mask=maskSub
    )
    predictor = SplineSmooth3D(
        brain0, dataVoxSize, spacing, knts=splsm3d.kntsArr, dofit=False
    )

    datalogcur = np.copy(datalog)
    nextlevel = 0
    controlField = None
    chosenkernelfn = kernelfntri

    for N in range(len(levels)):
        if levels[N] < nextlevel:
            continue

        hist, histvaledge, histval, histbinwidth = distrib_kde(
            datalogmaskedcur, Nbins, kernfn=chosenkernelfn, binCentreLimits=True
        )
        thisFWHM = levelfwhm[levels[N]]
        thisSD = thisFWHM / np.sqrt(8 * np.log(2))
        mfilt, mfiltx, mfiltmid, mfiltbins = symGaussFilt(thisSD, histbinwidth)

        histfilt = wiener_filter_withpad(hist, mfilt, mfiltmid, Z)
        histfiltclip = np.clip(histfilt, 0, None)

        uest, u1, conv1, conv2 = Eu_v(histfiltclip, histval, mfilt, hist)
        datalogmaskedupd = map_Eu_v(histval, uest, datalogmaskedcur)
        diff = datalogmaskedcur - datalogmaskedupd

        fit_data[maskSub] = diff
        splsm3d.fit(fit_data, reportingLevel=0)
        diff_field = splsm3d.predict()
        diff_masked = diff_field[maskSub]

        # Convergence: as in bias field correction
        correction = diff_masked
        bcratio = np.exp(correction)
        ratiomean = bcratio.mean()
        ratiosd = bcratio.std()
        conv = ratiosd / ratiomean

        datalogmaskedcur = datalogmaskedcur - diff_masked
        if controlField is None:
            controlField = splsm3d.P.copy()
        else:
            controlField += splsm3d.P

        if conv < stopthr:
            nextlevel = levels[N] + 1

        if (
            subdivide
            and (N + 1) < len(levels)
            and (nextlevel > levels[N] or levels[N + 1] != levels[N])
        ):
            splsm3d.P = controlField
            splsm3d = splsm3d.promote()
            predictor = predictor.promote()
            controlField = splsm3d.P

    # Final field in original intensity space
    splsm3d.P = controlField
    predictor.P = splsm3d.P
    field = np.exp(predictor.predict())

    # Rescale field to match the original mask's median intensity
    mean_raw = np.median(brain0[mask])
    mean_field = np.median(field[mask])
    field = field * (mean_raw / mean_field)

    return field


def apply_LAS(t1, label):
    """
    Apply Local Adaptive Segmentation (LAS) to a brain MRI image.

    This method estimates local intensity fields for CSF, GM, and WM,
    then assigns each voxel a normalized, continuous tissue class value
    based on the local intensities. Output values are in the range [0, 1].

    Parameters
    ----------
    t1 : nibabel.Nifti1Image
        Input T1-weighted MRI image.
    label : nibabel.Nifti1Image
        Segmentation map for defining tissue-specific masks.

    Returns
    -------
    brain_normalized : nibabel.Nifti1Image
        LAS-normalized image, with values in [0, 1].
        - 0 = background, 1 = white matter, intermediate values = CSF/GM.
    """

    eps = np.finfo(float).eps  # machine epsilon for float
    stopthr = 5e-4
    spacing = 1.0

    Ysrc = t1.get_fdata().copy()
    minYsrc = np.min(Ysrc)

    # Fit smooth intensity fields for each tissue
    fit_csf = fit_intensity_field(
        t1, label, limit=[1, 1.25], spacing=spacing, stopthr=stopthr, use_prctile=3
    )
    fit_gm = fit_intensity_field(
        t1, label, limit=[1.5, 2.85], spacing=spacing, stopthr=stopthr, use_prctile=3
    )
    fit_wm = fit_intensity_field(
        t1, label, limit=[2.5, 3], spacing=spacing, stopthr=stopthr, use_prctile=3
    )

    Yml = np.zeros_like(Ysrc, dtype=np.float32)

    # Ensure shapes match
    if not (fit_csf.shape == fit_gm.shape == fit_wm.shape == Ysrc.shape):
        raise ValueError("All fitted fields and source image must have the same shape.")

    # WM: scale highest tissue (WM in T1w)
    mask_wm = Ysrc >= fit_wm
    Yml += mask_wm * (3 + (Ysrc - fit_wm) / np.maximum(eps, fit_wm - fit_csf))

    # GM: scale second highest tissue (GM in T1w)
    mask_gm = (Ysrc >= fit_gm) & (Ysrc < fit_wm)
    Yml += mask_gm * (2 + (Ysrc - fit_gm) / np.maximum(eps, fit_wm - fit_gm))

    # CSF: scale third highest tissue (CSF in T1w)
    mask_csf = (Ysrc >= fit_csf) & (Ysrc < fit_gm)
    Yml += mask_csf * (1 + (Ysrc - fit_csf) / np.maximum(eps, fit_gm - fit_csf))

    # Background: scale below CSF
    mask_bg = Ysrc < fit_csf
    Yml += mask_bg * ((Ysrc - minYsrc) / np.maximum(eps, fit_csf - minYsrc))

    Yml[Yml < 0.25] = 0

    # Normalize to [0, 1]
    brain_normalized = nib.Nifti1Image(Yml / 3, t1.affine, t1.header)

    return brain_normalized


def correct_label_map(brain, seg):
    """
    Apply local corrections to a label map and its associated brain image
    based on local intensity/label discrepancies.

    This function performs two main corrections:
      1. For white matter voxels (seg > 2.5) where the intensity is unexpectedly low,
         the label value is downscaled to match intensity, since this usually points
         to WMHs.
      2. For rim (boundary) voxels labeled as CSF (seg < 1.5) but with intensity higher than expected,
         the brain intensity is downscaled in these rim areas.

    Parameters
    ----------
    brain : nibabel.Nifti1Image
        Input brain image (3D).
    seg : nibabel.Nifti1Image
        Segmentation label map (3D, integer or float).

    Returns
    -------
    seg_corrected : nibabel.Nifti1Image
        Corrected segmentation image.
    brain_corrected : nibabel.Nifti1Image
        Corrected brain image.
    """

    # Defensive copies to avoid mutating input data
    brain0 = brain.get_fdata().copy()
    seg0 = seg.get_fdata().copy()

    # Compute a local discrepancy map between normalized intensity and label value
    discrepancy0 = (1 + brain0 * 3) / (1 + seg0)
    discrepancy0 = median_filter(discrepancy0, size=3)

    # For WM: If intensity is low for a high label, this probably points to WMHs
    wm_mask = (seg0 > 2.5) & (discrepancy0 < 1)
    # Reduce the label value to GM
    seg0[wm_mask] *= discrepancy0[wm_mask] ** 2

    # For voxels labeled CSF but intensity is high, scale down brain intensity
    csf_mask = (seg0 < 1.5) & (discrepancy0 > 1) & (brain0 > 1.5 / 3)
    brain0[csf_mask] /= discrepancy0[csf_mask] ** 2

    # For voxels labeled GM but intensity is slightly below or above threshold,
    # scale brain intensity
    gm_mask1 = (seg0 > 1.5) & (seg0 <= 2)
    brain0[gm_mask1 & (brain0 > 1.4 / 3) & (brain0 <= 1.6 / 3)] = 1.6 / 3
    gm_mask2 = (seg0 > 2) & (seg0 <= 2.5)
    brain0[gm_mask2 & (brain0 > 2.4 / 3) & (brain0 <= 2.6 / 3)] = 2.4 / 3

    # Wrap outputs in Nifti images
    seg_corrected = nib.Nifti1Image(seg0, seg.affine, seg.header)
    brain_corrected = nib.Nifti1Image(brain0, brain.affine, brain.header)

    return seg_corrected, brain_corrected


def unsmooth_kernel(factor=3.0, sigma=0.6, device="cpu"):
    """Return kernel that compensates smoothing from affine transforms.

    Parameters
    ----------
    factor : float, optional
        Scaling factor for the kernel weights.
    sigma : float, optional
        Standard deviation of the smoothing kernel.
    device : str, optional
        Device on which to allocate the tensor.

    Returns
    -------
    torch.Tensor
        Convolution kernel inspired by CAT12 used to undo interpolation
        smoothing.
    """

    kernel = -factor * smooth_kernel(
        kernel_size=3 * [3], sigma=torch.tensor(3 * [sigma], device=device)
    )
    kernel[1, 1, 1] = 0
    kernel[1, 1, 1] = 1 - kernel.sum()
    return kernel


def get_atlas(
    t1, affine, target_header, target_affine, atlas_name, warp_yx=None, device="cpu"
):
    """
    Generates an atlas-aligned image for brain segmentation.

    Args:
        t1 (nibabel.Nifti1Image): Input T1-weighted image.
        affine (numpy.ndarray): Affine transformation matrix.
        warp_yx (nibabel.Nifti1Image, optional): Warp field for alignment. Defaults to None.
        target_header (nibabel.Nifti1Image.header): Header for target image.
        target_affine (numpy.ndarray): Affine transformation matrix for target image.
        atlas_name (str): Name of the atlas template.
        device (str): Device to use ('cpu' or 'cuda').

    Returns:
        nibabel.Nifti1Image: Aligned atlas image.
    """

    # Extract headers and affine transformations
    header = target_header
    dim_hdr = target_header["dim"][1:4]
    dim = tuple(int(x) for x in dim_hdr)
    transform = target_affine

    # Load the atlas template
    atlas = nib.as_closest_canonical(
        nib.load(f"{DATA_PATH}/templates_MNI152NLin2009cAsym/{atlas_name}.nii.gz")
    )

    atlas_register = AtlasRegistration()

    if warp_yx is not None:
        # Perform affine and warp-based registration
        warp_yx = nib.as_closest_canonical(warp_yx)
        yx = nifti_to_tensor(warp_yx)[None].to(device)

        # Compute the shape for interpolation
        shape = tuple(shape_from_to(atlas, warp_yx))
        scaled_yx = F.interpolate(
            yx.permute(0, 4, 1, 2, 3), shape, mode="trilinear", align_corners=False
        )
        warps = {shape: scaled_yx.permute(0, 2, 3, 4, 1)}

        # Apply registration
        atlas = atlas_register(affine, warps[shape], atlas, t1.shape)

    # Convert atlas to tensor and interpolate to match segmentation shape
    atlas_tensor = nifti_to_tensor(atlas)[None, None].to(device)
    atlas_tensor = F.interpolate(atlas_tensor, dim, mode="nearest")[0, 0]

    # Choose dtype based on max value
    atlas_tensor = atlas_tensor.type(
        torch.uint8 if atlas_tensor.max() < 256 else torch.int16
    )

    # Convert back to CPU numpy array and return as Nifti
    atlas_np = atlas_tensor.cpu().numpy()
    return nib.Nifti1Image(atlas_np, transform, header)


>>>>>>> 5fe8b7cc
def crop_nifti_image_with_border(img, border=5, threshold=0):
    """
    Crop a NIfTI image to the smallest bounding box containing non-zero values,
    add a border, ensure the resulting dimensions are even, and update the affine
    and header to preserve the spatial origin.

    Parameters:
    img (nib.Nifti1Image): Input NIfTI image
    border (int): Number of voxels to add as a border (default=5)

    Returns:
    nib.Nifti1Image: Cropped and padded NIfTI image with updated affine and header
    """
    # Load image data, affine, and header
    data = img.get_fdata().copy()
    affine = img.affine
    header = img.header

    # Find the bounding box of non-zero values
    mask = data > threshold
    coords = np.array(np.where(mask))
    min_coords = coords.min(axis=1)
    max_coords = coords.max(axis=1)

    # Add border
    min_coords = np.maximum(min_coords - border, 0)
    max_coords = np.minimum(
        max_coords + border + 1, data.shape
    )  # +1 for inclusive index

    # Crop the data
    cropped_data = data[
        min_coords[0] : max_coords[0],
        min_coords[1] : max_coords[1],
        min_coords[2] : max_coords[2],
    ]

    # Ensure even dimensions
    pad_x = (0, (cropped_data.shape[0] % 2))  # Pad 1 voxel if odd
    pad_y = (0, (cropped_data.shape[1] % 2))
    pad_z = (0, (cropped_data.shape[2] % 2))
    cropped_data = np.pad(cropped_data, (pad_x, pad_y, pad_z))

    # Update affine matrix to keep the origin
    cropped_affine = affine.copy()
    cropped_affine[:3, 3] += np.dot(affine[:3, :3], min_coords)

    # Create a new NIfTI image
    cropped_img = nib.Nifti1Image(cropped_data, affine=cropped_affine, header=header)

    # Update header dimensions
    cropped_img.header.set_data_shape(cropped_data.shape)

    return cropped_img


def resample_and_save_nifti(
    nifti_obj, grid, affine, header, out_name, align=None, crop=None, clip=None
):
    """
    Saves a NIfTI object with resampling and reorientation.

    Args:
        nifti_obj: The input NIfTI object to process.
        affine: affine matrix for saved file.
        header: header for saved file.
        reference: Reference containing affine and header for reorientation.
        out_name: Output filename.

    Returns:
        None
    """

    # Step 1: Convert NIfTI to tensor and add batch/channel dimensions
    tensor = nifti_to_tensor(nifti_obj)[None, None]

    # Step 2: Resample using grid
    tensor = F.grid_sample(tensor, grid, align_corners=INTERP_KWARGS["align_corners"])[
        0, 0
    ]

    if clip is not None:
        if not (isinstance(clip, (list, tuple)) and len(clip) == 2):
            raise ValueError("limit must be a 2-element list or tuple")
        tensor = torch.clamp(tensor, min=clip[0], max=clip[1])

    # Step 3: Reorient and save as NIfTI
    if align:
        tensor, tmp1, tmp2, tmp3 = align_brain(
            tensor.cpu().numpy(), affine, header, np.eye(4), do_flip=1
        )
        nii_data = nib.Nifti1Image(tensor, affine, header)
    else:
        nii_data = reoriented_nifti(tensor, affine, header)

    if crop:
        nii_data = crop_nifti_image_with_border(nii_data, threshold=1.1)

    nib.save(nii_data, out_name)


def get_resampled_header(header, aff, new_vox_size, ras_aff, reorder_method=1):
    """
    Adjust the NIfTI header and affine matrix for a new voxel size.

    Parameters:
    header : nibabel header object
        Header information of the input NIfTI image.
    aff : numpy.ndarray
        Affine transformation matrix of the input image.
    new_vox_size : numpy.ndarray
        Desired voxel size as a 3-element array [x, y, z] in mm.

    Returns:
    tuple:
        Updated header and affine transformation matrix.
    """

    header2 = header.copy()

    # Update dimensions and pixel sizes
    dim = header2["dim"]
    pixdim = header2["pixdim"]

    ras_ref, dirs_ref = get_ras(aff, 3)
    factor = pixdim[1:4] / new_vox_size
    reordered_factor = np.zeros_like(pixdim[1:4])
    for i, axis in enumerate(ras_ref):
        if reorder_method == 1:
            reordered_factor[i] = factor[np.where(ras_aff == axis)[0][0]]
        else:
            reordered_factor[axis] = (
                dirs_ref[i] * factor[i]
            )  # Adjust for axis direction
    factor = reordered_factor

    dim[1:4] = np.abs(np.round(dim[1:4] * factor))

    header2["dim"] = dim

    pixdim[1:4] = new_vox_size
    header2["pixdim"] = pixdim

    # Update affine matrix to match new voxel size
    aff2 = aff.copy()
    for c in range(3):
        aff2[:-1, c] = aff2[:-1, c] / factor[c]
    aff2[:-1, -1] = aff2[:-1, -1] - np.matmul(aff2[:-1, :-1], 0.5 * (factor - 1))

    # Update header transformation fields
    header2["srow_x"] = aff2[0, :]
    header2["srow_y"] = aff2[1, :]
    header2["srow_z"] = aff2[2, :]
    header2["qoffset_x"] = aff2[0, 3]
    header2["qoffset_y"] = aff2[1, 3]
    header2["qoffset_z"] = aff2[2, 3]

    return header2, aff2


def align_brain(data, aff, header, aff_ref, do_flip=1):
    """Align ``data`` to the orientation defined by ``aff_ref``.

    Parameters
    ----------
    data : ndarray
        Input image volume.
    aff : ndarray
        Affine matrix describing ``data``.
    header : nibabel.Nifti1Header
        NIfTI header to update.
    aff_ref : ndarray
        Reference affine defining the desired orientation.
    do_flip : int, optional
        If ``True`` (default) flip axes to match the reference orientation.

    Returns
    -------
    tuple
        ``(aligned_data, aff, header, ras_aff)`` where ``ras_aff`` describes the
        RAS orientation of the input volume.
    """

    dim = 3
    ras_aff, dirs_aff = get_ras(aff, dim)
    ras_ref, dirs_ref = get_ras(aff_ref, dim)

    # Step 1: Reorder the rotation-scaling part (3x3) to match reference axes
    reordered_aff = np.zeros_like(aff)

    # Reorder the rotation-scaling part (3x3) to match reference axes and directions
    if False:
        for i, axis_ref in enumerate(ras_ref):
            # Find the corresponding axis in the input affine matrix
            matching_axis_idx = np.where(ras_aff == axis_ref)[0][0]
            reordered_aff[:dim, i] = (
                dirs_ref[i] * dirs_aff[matching_axis_idx] * aff[:dim, matching_axis_idx]
            )

    else:
        for i, axis in enumerate(ras_ref):
            reordered_aff[:dim, i] = aff[:dim, np.where(ras_aff == axis)[0][0]]

    # Copy the translation vector
    reordered_aff[:dim, 3] = aff[:dim, 3]
    reordered_aff[3, :] = [0, 0, 0, 1]  # Ensure the bottom row remains [0, 0, 0, 1]

    header["srow_x"] = reordered_aff[0, :]
    header["srow_y"] = reordered_aff[1, :]
    header["srow_z"] = reordered_aff[2, :]
    header["qoffset_x"] = reordered_aff[0, 3]
    header["qoffset_y"] = reordered_aff[1, 3]
    header["qoffset_z"] = reordered_aff[2, 3]

    # Update the affine matrix after reordering
    aff = reordered_aff

    # Step 2: Transpose the data axes to match the reference
    align_ax = [np.where(ras_aff == axis)[0][0] for axis in ras_ref]
    aligned_data = np.transpose(data, axes=align_ax)

    # Step 5: Flip image axes if necessary
    if do_flip:
        dot_products = np.sum(aff[:dim, :dim] * aff_ref[:dim, :dim], axis=0)
        for i in range(dim):
            if dot_products[i] < 0:
                aligned_data = np.flip(aligned_data, axis=i)

    return aligned_data, aff, header, ras_aff


def get_volume_native_space(vol_nifti, affine_values):
    """
    Estimate GM volume in native/original space (cm³) from a registered probability
    NIfTI and the 4x4 affine matrix that maps native to registered space.

    Args:
        vol_nifti: nibabel.Nifti1Image, probability map in registered space
        affine_values: (4, 4) numpy array, affine matrix (native->registered)

    Returns:
        volume in native/original space in cm³ (float)
    """

    if vol_nifti is None:
        return 0

    vol_prob = vol_nifti.get_fdata()
    vol_sum = np.sum(vol_prob)
    # Voxel volume in target/registered space (mm³)
    voxel_volume_target = abs(np.linalg.det(vol_nifti.affine[:3, :3]))
    # Volume in registered space (mm³)
    volume__target = vol_sum * voxel_volume_target
    # Affine scaling (native->target)
    scaling = abs(np.linalg.det(affine_values[:3, :3]))
    # Volume in native space (mm³)
    volume__native_mm3 = volume__target * scaling
    # Convert mm³ to cm³
    volume__native_cm3 = volume__native_mm3 / 1000.0
    return volume__native_cm3<|MERGE_RESOLUTION|>--- conflicted
+++ resolved
@@ -231,720 +231,6 @@
     return cluster_mask
 
 
-<<<<<<< HEAD
-=======
-def cleanup(gm0, wm0, csf0, threshold_wm=0.4, cerebellum=None, csf_TPM=None):
-    """
-    Perform cleanup operations on CSF (Cerebrospinal Fluid), GM (Gray Matter),
-    and WM (White Matter) maps to refine their segmentation by isolating clusters
-    (e.g. removing vessels).
-
-    Parameters:
-        gm0 (nibabel.Nifti1Image): Nifti map representing the GM probability map.
-        wm0 (nibabel.Nifti1Image): Nifti map representing the WM probability map.
-        csf0 (nibabel.Nifti1Image): Nifti map representing the CSF probability map.
-        threshold_wm (float): Initial threshold for isolating WM
-        cerebellum (tuple): 3D array defining cerebellum
-        csf_TPM (tuple): 3D array defining tissue probability map (TPM)
-        of CSF
-
-    Returns:
-        tuple: Updated CSF, GM, and WM Nifti maps and label after cleanup.
-
-    Steps:
-        1. Identify the largest WM cluster to isolate the main WM structure.
-        2. Dilate and close the CSF mask to refine its boundaries.
-        3. Create a mask of largest WM cluster.
-        4. Adjust the CSF and WM maps using the mask to correct the overlaps.
-        5. Apply morphological opening to the GM-WM map to smooth boundaries.
-        6. Retain only the largest cluster in the GM-WM map and correct the GM map.
-    """
-
-    gm = gm0.get_fdata().copy()
-    wm = wm0.get_fdata().copy()
-    csf = csf0.get_fdata().copy()
-
-    # Identify the largest WM cluster to isolate the main WM structure
-    wm_morph = find_largest_cluster(wm > threshold_wm)
-    wm_morph = binary_dilation(wm_morph, generate_binary_structure(3, 3), iterations=1)
-
-    # Create a mask that isolates WM clusters
-    mask = ~wm_morph
-
-    # Additionally restrict mask to areas outside cerebellum
-    if cerebellum is not None:
-        mask = mask & (cerebellum == 0)
-
-    # Additionally restrict mask to CSF areas defined in tissue probability map
-    if csf_TPM is not None:
-        mask = mask & (csf_TPM >= 0.025 * 255)
-
-    # Adjust CSF and WM maps using the mask
-    # Add the WM contribution to the GM and set WM to zero in masked regions
-    gm[mask] += wm[mask]
-    wm[mask] = 0
-
-    # Perform cleanup of the combined GM-WM map using morphological opening
-    gm_wm = grey_opening(gm + wm, size=[3, 3, 3])
-
-    # Retain only the largest GM-WM cluster
-    gm_wm = find_largest_cluster(gm_wm > 0.5)
-
-    # Additionally restrict mask to areas outside cerebellum
-    if cerebellum is not None:
-        gm_wm = gm_wm | (cerebellum > 0)
-
-    # Add the GM contribution to the CSF and set GM to zero in masked regions
-    csf[~gm_wm] += gm[~gm_wm]
-    gm[~gm_wm] = 0
-
-    # Compute label
-    label = csf + 2 * gm + 3 * wm
-
-    gm = nib.Nifti1Image(gm, gm0.affine, gm0.header)
-    wm = nib.Nifti1Image(wm, wm0.affine, wm0.header)
-    csf = nib.Nifti1Image(csf, csf0.affine, csf0.header)
-    label = nib.Nifti1Image(label, gm0.affine, gm0.header)
-
-    return label, gm, wm, csf
-
-
-def piecewise_linear_scaling(input_img, label_img):
-    """
-    Piecewise linear scaling of an intensity image based on reference label regions.
-
-    This function performs a piecewise linear transformation of the input image,
-    using median intensity values from regions defined by a label image as breakpoints.
-    Each segment between breakpoints is mapped linearly to a corresponding interval
-    in the `target_values` array. The final result is normalized by dividing by 3.
-
-    Parameters
-    ----------
-    input_img : np.ndarray
-        Input image (e.g., intensity or probability map), 1D or ND.
-    label_img : np.ndarray
-        Label image of same shape as input_img, with integer class labels
-        (0=background, 1=CSF, 2=GM, 3=WM).
-
-    Returns
-    -------
-    Ym : np.ndarray
-        Piecewise linearly scaled image, normalized to the range [0, 1] (if input covers full range).
-
-    Notes
-    -----
-    - Median intensities of input_img are computed within regions defined by the labels:
-        - label==0 and intensity < 0.9*median(CSF): Background (BG)
-        - label==1: CSF
-        - label==2: GM
-        - label==3: WM
-        - label==4: WM+ (extrapolated as median_WM + (median_WM - median_GM))
-    - The breakpoints for piecewise scaling are set to these median values.
-    - Each interval [median_i-1, median_i] is mapped linearly to [target_i-1, target_i].
-    - For values above the last median (WM+), the mapping continues linearly.
-    - Output is normalized by dividing by 3, so that the range maps to [0, 1.33].
-    """
-
-    # Define output target values for each class interval (BG, CSF, GM, WM, WM+)
-    target_values = np.arange(0, 5)  # [0, 1, 2, 3, 4]
-    Ym = input_img.copy().astype(float)
-    N = len(target_values)
-
-    # Compute medians for class-specific reference regions
-    median_input = {}
-    # CSF, GM, WM peaks
-    for k in [1, 2, 3]:
-        mask = np.abs(label_img - k) < 0.01
-        median_input[k] = np.median(input_img[mask])
-    # BG peak: label==0 and much lower than CSF
-    mask = (label_img == 0) & (input_img < 0.9 * median_input[1])  # BG mask
-    median_input[0] = np.median(input_img[mask])
-    # Extrapolated "WM+" for values beyond WM (e.g., fat, vessels)
-    median_input[4] = median_input[3] + (median_input[3] - median_input[2])
-
-    # Piecewise linear mapping for each interval [median_input[i-1], median_input[i]]
-    for i in range(1, N):
-        mask = (input_img > median_input[i - 1]) & (input_img <= median_input[i])
-        Ym[mask] = target_values[i - 1] + (input_img[mask] - median_input[i - 1]) / (
-            median_input[i] - median_input[i - 1]
-        ) * (target_values[i] - target_values[i - 1])
-    # For outliers above the last median, extrapolate linearly using last segment's slope
-    mask = input_img >= median_input[4]
-    slope = (target_values[4] - target_values[3]) / (median_input[4] - median_input[3])
-    Ym[mask] = target_values[4] + (input_img[mask] - median_input[4]) * slope
-
-    # Normalize so WM (target 3) maps to 1.0
-    Ym = Ym / 3
-    return Ym
-
-
-def correct_bias_field(brain, seg, steps=1000, spacing=1.0, get_discrepancy=False):
-    """
-    Applies bias field correction to an input brain image.
-
-    Args:
-        brain (nibabel.Nifti1Image): Input brain image.
-        seg (nibabel.Nifti1Image): Segmentation mask.
-
-    Returns:
-        tuple: Bias field-corrected brain image and bias field.
-    """
-
-    # Defaults
-    subdivide = True
-    bcl = True
-    Z = 0.01
-    Nbins = 256
-    maxlevel = 4
-    fwhm = 0.2
-    subsamp = 5
-    stopthr = 5e-4
-
-    # Process voxel sizes and mask for brain segmentation
-    dataVoxSize = nib.as_closest_canonical(brain).header.get_zooms()[:3]
-    brain0 = brain.get_fdata().copy()
-    seg0 = seg.get_fdata().copy()
-
-    # Generate mask based on segmentation or brain data
-    mask = seg0 >= 2.75
-
-    # Subsampling for efficiency
-    if subsamp:
-        offset = 0
-        dataSub = brain0[offset::subsamp, offset::subsamp, offset::subsamp]
-        wm_mask = mask[offset::subsamp, offset::subsamp, offset::subsamp]
-        dataSubVoxSize = dataVoxSize * subsamp
-    else:
-        dataSub = brain0
-        wm_mask = mask
-
-    dataSubVoxSize = 1 / (np.array(dataSub.shape) - 1)
-    dataVoxSize = dataSubVoxSize / subsamp
-
-    # Prepare data and parameters for bias correction
-    datalog = dataSub.astype(np.float32)
-    datalog[wm_mask] = np.log(datalog[wm_mask])
-    datalog[np.logical_not(wm_mask)] = 0
-    datalogmasked = datalog[wm_mask]
-    fit_data = np.zeros_like(datalog)
-    datalogmaskedcur = np.copy(datalogmasked)
-
-    # Descending FWHM scheme
-    levels = [lvl for lvl in range(maxlevel) for _ in range(steps)]
-
-    # At some point will have to generalise into fwhm and subdivision
-    # level scheme, at the moment it's either or:
-    levelfwhm = (
-        fwhm / (np.arange(maxlevel) + 1) if not subdivide else fwhm * np.ones(maxlevel)
-    )
-
-    splsm3d = SplineSmooth3DUnregularized(
-        datalog, dataSubVoxSize, spacing, domainMethod="minc", mask=wm_mask
-    )
-
-    # Prediction interpolator
-    predictor = SplineSmooth3D(
-        brain0, dataVoxSize, spacing, knts=splsm3d.kntsArr, dofit=False
-    )
-    datalogcur = np.copy(datalog)
-    nextlevel = 0
-
-    controlField = None
-    chosenkernelfn = kernelfntri
-
-    for N in range(len(levels)):
-        if levels[N] < nextlevel:
-            continue
-
-        hist, histvaledge, histval, histbinwidth = distrib_kde(
-            datalogmaskedcur, Nbins, kernfn=chosenkernelfn, binCentreLimits=bcl
-        )
-        thisFWHM = levelfwhm[levels[N]]  # * math.sqrt(8*math.log(2))
-        thisSD = thisFWHM / math.sqrt(8 * math.log(2))
-        mfilt, mfiltx, mfiltmid, mfiltbins = symGaussFilt(thisSD, histbinwidth)
-
-        histfilt = wiener_filter_withpad(hist, mfilt, mfiltmid, Z)
-        histfiltclip = np.clip(histfilt, 0, None)
-
-        uest, u1, conv1, conv2 = Eu_v(histfiltclip, histval, mfilt, hist)
-        datalogmaskedupd = map_Eu_v(histval, uest, datalogmaskedcur)
-        logbc = datalogmaskedcur - datalogmaskedupd
-        meanadj = True
-        if meanadj:
-            logbc = logbc - np.mean(logbc)
-        usegausspde = True
-
-        # Need masking!
-        fit_data[wm_mask] = logbc
-        splsm3d.fit(fit_data, reportingLevel=0)
-        log_bias_field = splsm3d.predict()
-        log_bias_masked = log_bias_field[wm_mask]
-
-        correction = log_bias_masked
-
-        bcratio = np.exp(correction)
-        ratiomean = bcratio.mean()
-        ratiosd = bcratio.std()
-        conv = ratiosd / ratiomean
-
-        datalogmaskedcur = datalogmaskedcur - log_bias_masked
-        if controlField is None:
-            controlField = splsm3d.P.copy()
-        else:
-            controlField += splsm3d.P
-
-        datalogcur[wm_mask] = datalogmaskedcur
-        if conv < stopthr:
-            nextlevel = levels[N] + 1
-
-        if (
-            subdivide
-            and (N + 1) < len(levels)
-            and (nextlevel > levels[N] or levels[N + 1] != levels[N])
-        ):
-            # Applies to both cumulative and normal iterative
-            # mode, in normal iterative mode we're just upgrading
-            # to a finer mesh for the following updates.
-            # In cumulative mode we first get the current cumulative
-            # estimate before refining.
-            splsm3d.P = controlField
-            splsm3d = splsm3d.promote()
-            predictor = predictor.promote()
-            controlField = splsm3d.P
-
-    splsm3d.P = controlField
-
-    predictor.P = splsm3d.P
-
-    # Apply computed bias field correction
-    bias0 = np.exp(predictor.predict())
-
-    # apply nu-correction
-    tissue_idx = bias0 != 0
-    brain0[tissue_idx] /= bias0[tissue_idx]
-
-    brain0 = piecewise_linear_scaling(brain0, seg0)
-
-    brain_normalized = nib.Nifti1Image(brain0, brain.affine, brain.header)
-
-    return brain_normalized
-
-
-def fit_intensity_field(
-    brain, seg, limit=None, steps=1000, spacing=1.0, stopthr=5e-4, use_prctile=3
-):
-    """
-    Estimate a smooth, bias-like intensity field in a specified tissue mask using log-domain smoothing
-    and optional robust percentile-based outlier exclusion.
-
-    Parameters
-    ----------
-    brain : nibabel.Nifti1Image
-        Input brain image.
-    seg : nibabel.Nifti1Image
-        Segmentation mask. Voxels with values in the interval ``(limit[0], limit[1]]``
-        are considered part of the mask (e.g., white matter by default).
-    limit : list or tuple of float, optional
-        Lower and upper thresholds for the segmentation mask (default: [2.75, 3]).
-    steps : int, optional
-        Number of iterations per mesh level (default: 1000).
-    spacing : float, optional
-        Knot spacing for the spline representation (default: 0.75).
-    stopthr : float, optional
-        Stopping threshold for convergence, defined as ratio of std/mean (default: 1e-4).
-    use_prctile : int, optional
-        How to restrict the mask based on data percentiles:
-        0 = no restriction,
-        1 = remove values below 5th percentile,
-        2 = remove values above 95th percentile,
-        3 = restrict to 5th-95th percentile (default: 3).
-
-    Returns
-    -------
-    field : np.ndarray
-        3D array of the smooth intensity field (same shape as input image).
-        The field is on the same scale as the median intensity in the original mask.
-    """
-
-    if limit is None:
-        limit = [2.75, 3]
-    if not (isinstance(limit, (list, tuple)) and len(limit) == 2):
-        raise ValueError("limit must be a 2-element list or tuple")
-
-    # Parameters
-    subdivide = True
-    Z = 0.01
-    Nbins = 256
-    maxlevel = 4
-    fwhm = 0.2
-    subsamp = 5
-
-    # Prepare data and mask
-    dataVoxSize = nib.as_closest_canonical(brain).header.get_zooms()[:3]
-    brain0 = brain.get_fdata().copy()
-    seg0 = seg.get_fdata().copy()
-    mask = (seg0 > limit[0]) & (seg0 <= limit[1])
-
-    # Subsampling for efficiency
-    if subsamp:
-        offset = 0
-        dataSub = brain0[offset::subsamp, offset::subsamp, offset::subsamp]
-        maskSub = mask[offset::subsamp, offset::subsamp, offset::subsamp]
-        dataSubVoxSize = dataVoxSize * subsamp
-    else:
-        dataSub = brain0
-        maskSub = mask
-
-    dataSubVoxSize = 1 / (np.array(dataSub.shape) - 1)
-    dataVoxSize = dataSubVoxSize / subsamp
-
-    # Percentile-based mask refinement (optional, robust outlier rejection)
-    if use_prctile == 3:
-        p5, p95 = np.percentile(dataSub[maskSub], [5, 95])
-        maskSub = maskSub & (dataSub > p5) & (dataSub < p95)
-    elif use_prctile == 2:
-        p95 = np.percentile(dataSub[maskSub], 95)
-        maskSub = maskSub & (dataSub < p95)
-    elif use_prctile == 1:
-        p5 = np.percentile(dataSub[maskSub], 5)
-        maskSub = maskSub & (dataSub > p5)
-    # If use_prctile==0, use maskSub as is.
-
-    # save temporary maks images
-    if False:
-        masked_data_to_save = np.zeros_like(dataSub, dtype=np.float32)
-        masked_data_to_save[maskSub] = dataSub[maskSub]
-        limit_str = "_".join([f"{l:.2f}" for l in limit])
-        tmp_filename = f"tmp_maskedsrc_limit_{limit_str}.nii"
-
-        if subsamp:
-            # Adjust the affine for subsampled data
-            orig_affine = brain.affine.copy()
-            new_affine = orig_affine.copy()
-            for d in range(3):
-                new_affine[:3, d] *= subsamp  # scale voxel sizes
-            # The header shape and zooms will be auto-derived from the array/affine.
-        else:
-            new_affine = brain.affine
-
-        nib.save(
-            nib.Nifti1Image(masked_data_to_save, new_affine, brain.header),
-            tmp_filename,
-        )
-        print(f"Saved masked source image for fitting: {tmp_filename}")
-
-    datalog = dataSub.astype(np.float32)
-
-    # Sanity check: Ensure no nonpositive values inside mask before log
-    if np.any(datalog[maskSub] <= 0):
-        raise ValueError(
-            "Non-positive values found in the masked data. Adjust mask or preprocess the image."
-        )
-
-    datalog[maskSub] = np.log(datalog[maskSub])
-    datalog[np.logical_not(maskSub)] = 0
-    datalogmasked = datalog[maskSub]
-    fit_data = np.zeros_like(datalog)
-    datalogmaskedcur = np.copy(datalogmasked)
-
-    # Level and smoothing schedule
-    levels = [lvl for lvl in range(maxlevel) for _ in range(steps)]
-    levelfwhm = (
-        fwhm / (np.arange(maxlevel) + 1) if not subdivide else fwhm * np.ones(maxlevel)
-    )
-
-    # Initialize spline field
-    splsm3d = SplineSmooth3DUnregularized(
-        datalog, dataSubVoxSize, spacing, domainMethod="minc", mask=maskSub
-    )
-    predictor = SplineSmooth3D(
-        brain0, dataVoxSize, spacing, knts=splsm3d.kntsArr, dofit=False
-    )
-
-    datalogcur = np.copy(datalog)
-    nextlevel = 0
-    controlField = None
-    chosenkernelfn = kernelfntri
-
-    for N in range(len(levels)):
-        if levels[N] < nextlevel:
-            continue
-
-        hist, histvaledge, histval, histbinwidth = distrib_kde(
-            datalogmaskedcur, Nbins, kernfn=chosenkernelfn, binCentreLimits=True
-        )
-        thisFWHM = levelfwhm[levels[N]]
-        thisSD = thisFWHM / np.sqrt(8 * np.log(2))
-        mfilt, mfiltx, mfiltmid, mfiltbins = symGaussFilt(thisSD, histbinwidth)
-
-        histfilt = wiener_filter_withpad(hist, mfilt, mfiltmid, Z)
-        histfiltclip = np.clip(histfilt, 0, None)
-
-        uest, u1, conv1, conv2 = Eu_v(histfiltclip, histval, mfilt, hist)
-        datalogmaskedupd = map_Eu_v(histval, uest, datalogmaskedcur)
-        diff = datalogmaskedcur - datalogmaskedupd
-
-        fit_data[maskSub] = diff
-        splsm3d.fit(fit_data, reportingLevel=0)
-        diff_field = splsm3d.predict()
-        diff_masked = diff_field[maskSub]
-
-        # Convergence: as in bias field correction
-        correction = diff_masked
-        bcratio = np.exp(correction)
-        ratiomean = bcratio.mean()
-        ratiosd = bcratio.std()
-        conv = ratiosd / ratiomean
-
-        datalogmaskedcur = datalogmaskedcur - diff_masked
-        if controlField is None:
-            controlField = splsm3d.P.copy()
-        else:
-            controlField += splsm3d.P
-
-        if conv < stopthr:
-            nextlevel = levels[N] + 1
-
-        if (
-            subdivide
-            and (N + 1) < len(levels)
-            and (nextlevel > levels[N] or levels[N + 1] != levels[N])
-        ):
-            splsm3d.P = controlField
-            splsm3d = splsm3d.promote()
-            predictor = predictor.promote()
-            controlField = splsm3d.P
-
-    # Final field in original intensity space
-    splsm3d.P = controlField
-    predictor.P = splsm3d.P
-    field = np.exp(predictor.predict())
-
-    # Rescale field to match the original mask's median intensity
-    mean_raw = np.median(brain0[mask])
-    mean_field = np.median(field[mask])
-    field = field * (mean_raw / mean_field)
-
-    return field
-
-
-def apply_LAS(t1, label):
-    """
-    Apply Local Adaptive Segmentation (LAS) to a brain MRI image.
-
-    This method estimates local intensity fields for CSF, GM, and WM,
-    then assigns each voxel a normalized, continuous tissue class value
-    based on the local intensities. Output values are in the range [0, 1].
-
-    Parameters
-    ----------
-    t1 : nibabel.Nifti1Image
-        Input T1-weighted MRI image.
-    label : nibabel.Nifti1Image
-        Segmentation map for defining tissue-specific masks.
-
-    Returns
-    -------
-    brain_normalized : nibabel.Nifti1Image
-        LAS-normalized image, with values in [0, 1].
-        - 0 = background, 1 = white matter, intermediate values = CSF/GM.
-    """
-
-    eps = np.finfo(float).eps  # machine epsilon for float
-    stopthr = 5e-4
-    spacing = 1.0
-
-    Ysrc = t1.get_fdata().copy()
-    minYsrc = np.min(Ysrc)
-
-    # Fit smooth intensity fields for each tissue
-    fit_csf = fit_intensity_field(
-        t1, label, limit=[1, 1.25], spacing=spacing, stopthr=stopthr, use_prctile=3
-    )
-    fit_gm = fit_intensity_field(
-        t1, label, limit=[1.5, 2.85], spacing=spacing, stopthr=stopthr, use_prctile=3
-    )
-    fit_wm = fit_intensity_field(
-        t1, label, limit=[2.5, 3], spacing=spacing, stopthr=stopthr, use_prctile=3
-    )
-
-    Yml = np.zeros_like(Ysrc, dtype=np.float32)
-
-    # Ensure shapes match
-    if not (fit_csf.shape == fit_gm.shape == fit_wm.shape == Ysrc.shape):
-        raise ValueError("All fitted fields and source image must have the same shape.")
-
-    # WM: scale highest tissue (WM in T1w)
-    mask_wm = Ysrc >= fit_wm
-    Yml += mask_wm * (3 + (Ysrc - fit_wm) / np.maximum(eps, fit_wm - fit_csf))
-
-    # GM: scale second highest tissue (GM in T1w)
-    mask_gm = (Ysrc >= fit_gm) & (Ysrc < fit_wm)
-    Yml += mask_gm * (2 + (Ysrc - fit_gm) / np.maximum(eps, fit_wm - fit_gm))
-
-    # CSF: scale third highest tissue (CSF in T1w)
-    mask_csf = (Ysrc >= fit_csf) & (Ysrc < fit_gm)
-    Yml += mask_csf * (1 + (Ysrc - fit_csf) / np.maximum(eps, fit_gm - fit_csf))
-
-    # Background: scale below CSF
-    mask_bg = Ysrc < fit_csf
-    Yml += mask_bg * ((Ysrc - minYsrc) / np.maximum(eps, fit_csf - minYsrc))
-
-    Yml[Yml < 0.25] = 0
-
-    # Normalize to [0, 1]
-    brain_normalized = nib.Nifti1Image(Yml / 3, t1.affine, t1.header)
-
-    return brain_normalized
-
-
-def correct_label_map(brain, seg):
-    """
-    Apply local corrections to a label map and its associated brain image
-    based on local intensity/label discrepancies.
-
-    This function performs two main corrections:
-      1. For white matter voxels (seg > 2.5) where the intensity is unexpectedly low,
-         the label value is downscaled to match intensity, since this usually points
-         to WMHs.
-      2. For rim (boundary) voxels labeled as CSF (seg < 1.5) but with intensity higher than expected,
-         the brain intensity is downscaled in these rim areas.
-
-    Parameters
-    ----------
-    brain : nibabel.Nifti1Image
-        Input brain image (3D).
-    seg : nibabel.Nifti1Image
-        Segmentation label map (3D, integer or float).
-
-    Returns
-    -------
-    seg_corrected : nibabel.Nifti1Image
-        Corrected segmentation image.
-    brain_corrected : nibabel.Nifti1Image
-        Corrected brain image.
-    """
-
-    # Defensive copies to avoid mutating input data
-    brain0 = brain.get_fdata().copy()
-    seg0 = seg.get_fdata().copy()
-
-    # Compute a local discrepancy map between normalized intensity and label value
-    discrepancy0 = (1 + brain0 * 3) / (1 + seg0)
-    discrepancy0 = median_filter(discrepancy0, size=3)
-
-    # For WM: If intensity is low for a high label, this probably points to WMHs
-    wm_mask = (seg0 > 2.5) & (discrepancy0 < 1)
-    # Reduce the label value to GM
-    seg0[wm_mask] *= discrepancy0[wm_mask] ** 2
-
-    # For voxels labeled CSF but intensity is high, scale down brain intensity
-    csf_mask = (seg0 < 1.5) & (discrepancy0 > 1) & (brain0 > 1.5 / 3)
-    brain0[csf_mask] /= discrepancy0[csf_mask] ** 2
-
-    # For voxels labeled GM but intensity is slightly below or above threshold,
-    # scale brain intensity
-    gm_mask1 = (seg0 > 1.5) & (seg0 <= 2)
-    brain0[gm_mask1 & (brain0 > 1.4 / 3) & (brain0 <= 1.6 / 3)] = 1.6 / 3
-    gm_mask2 = (seg0 > 2) & (seg0 <= 2.5)
-    brain0[gm_mask2 & (brain0 > 2.4 / 3) & (brain0 <= 2.6 / 3)] = 2.4 / 3
-
-    # Wrap outputs in Nifti images
-    seg_corrected = nib.Nifti1Image(seg0, seg.affine, seg.header)
-    brain_corrected = nib.Nifti1Image(brain0, brain.affine, brain.header)
-
-    return seg_corrected, brain_corrected
-
-
-def unsmooth_kernel(factor=3.0, sigma=0.6, device="cpu"):
-    """Return kernel that compensates smoothing from affine transforms.
-
-    Parameters
-    ----------
-    factor : float, optional
-        Scaling factor for the kernel weights.
-    sigma : float, optional
-        Standard deviation of the smoothing kernel.
-    device : str, optional
-        Device on which to allocate the tensor.
-
-    Returns
-    -------
-    torch.Tensor
-        Convolution kernel inspired by CAT12 used to undo interpolation
-        smoothing.
-    """
-
-    kernel = -factor * smooth_kernel(
-        kernel_size=3 * [3], sigma=torch.tensor(3 * [sigma], device=device)
-    )
-    kernel[1, 1, 1] = 0
-    kernel[1, 1, 1] = 1 - kernel.sum()
-    return kernel
-
-
-def get_atlas(
-    t1, affine, target_header, target_affine, atlas_name, warp_yx=None, device="cpu"
-):
-    """
-    Generates an atlas-aligned image for brain segmentation.
-
-    Args:
-        t1 (nibabel.Nifti1Image): Input T1-weighted image.
-        affine (numpy.ndarray): Affine transformation matrix.
-        warp_yx (nibabel.Nifti1Image, optional): Warp field for alignment. Defaults to None.
-        target_header (nibabel.Nifti1Image.header): Header for target image.
-        target_affine (numpy.ndarray): Affine transformation matrix for target image.
-        atlas_name (str): Name of the atlas template.
-        device (str): Device to use ('cpu' or 'cuda').
-
-    Returns:
-        nibabel.Nifti1Image: Aligned atlas image.
-    """
-
-    # Extract headers and affine transformations
-    header = target_header
-    dim_hdr = target_header["dim"][1:4]
-    dim = tuple(int(x) for x in dim_hdr)
-    transform = target_affine
-
-    # Load the atlas template
-    atlas = nib.as_closest_canonical(
-        nib.load(f"{DATA_PATH}/templates_MNI152NLin2009cAsym/{atlas_name}.nii.gz")
-    )
-
-    atlas_register = AtlasRegistration()
-
-    if warp_yx is not None:
-        # Perform affine and warp-based registration
-        warp_yx = nib.as_closest_canonical(warp_yx)
-        yx = nifti_to_tensor(warp_yx)[None].to(device)
-
-        # Compute the shape for interpolation
-        shape = tuple(shape_from_to(atlas, warp_yx))
-        scaled_yx = F.interpolate(
-            yx.permute(0, 4, 1, 2, 3), shape, mode="trilinear", align_corners=False
-        )
-        warps = {shape: scaled_yx.permute(0, 2, 3, 4, 1)}
-
-        # Apply registration
-        atlas = atlas_register(affine, warps[shape], atlas, t1.shape)
-
-    # Convert atlas to tensor and interpolate to match segmentation shape
-    atlas_tensor = nifti_to_tensor(atlas)[None, None].to(device)
-    atlas_tensor = F.interpolate(atlas_tensor, dim, mode="nearest")[0, 0]
-
-    # Choose dtype based on max value
-    atlas_tensor = atlas_tensor.type(
-        torch.uint8 if atlas_tensor.max() < 256 else torch.int16
-    )
-
-    # Convert back to CPU numpy array and return as Nifti
-    atlas_np = atlas_tensor.cpu().numpy()
-    return nib.Nifti1Image(atlas_np, transform, header)
-
-
->>>>>>> 5fe8b7cc
 def crop_nifti_image_with_border(img, border=5, threshold=0):
     """
     Crop a NIfTI image to the smallest bounding box containing non-zero values,
